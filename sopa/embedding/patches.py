import logging
from typing import Callable

import dask as da
import numpy as np
import tqdm
from spatial_image import SpatialImage
from spatialdata import SpatialData, bounding_box_query
from spatialdata.models import Image2DModel
from spatialdata.transformations import Scale

from sopa._sdata import get_intrinsic_cs, get_key
from sopa.segmentation import Patches2D

log = logging.getLogger(__name__)


def _get_best_level_for_downsample(
    level_downsamples: list[float], downsample: float, epsilon: float = 0.01
) -> int:
    """Return the best level for a given downsampling factor"""
    if downsample <= 1.0:
        return 0
    for level, ds in enumerate(level_downsamples):
        if ds > downsample + epsilon:
            return level - 1
    return len(level_downsamples) - 1


def _get_extraction_parameters(
    tiff_metadata: dict, magnification: int, patch_width: int
) -> tuple[int, int, int, bool]:
    """
    Given the metadata for the slide, a target magnification and a patch width,
    it returns the best scale to get it from (level), a resize factor (resize_factor)
    and the corresponding patch size at scale0 (patch_width)
    """
    if tiff_metadata["properties"].get("tiffslide.objective-power"):
        downsample = (
            int(tiff_metadata["properties"].get("tiffslide.objective-power")) / magnification
        )
    elif tiff_metadata["properties"].get("tiffslide.mpp-x"):
        obj2mpp = {80: 0.125, 40: 0.25, 20: 0.5, 10: 1.0, 5: 2.0}
        mppdiff = []
        for mpp in obj2mpp.values():
            mppdiff += [abs(mpp - float(tiff_metadata["properties"].get("tiffslide.mpp-x")))]
<<<<<<< HEAD
        idx = np.argmin(mppdiff)
        mpp_obj = list(obj2mpp.keys())[idx]
        downsample = mpp_obj / target_magnification
=======
        index = np.argmin([abs(mpp - 0.44177416504682804) for mpp in obj2mpp.values()])
        mpp_obj = list(obj2mpp.keys())[index]
        downsample = mpp_obj / magnification
>>>>>>> e240fe51
    else:
        return None, None, None, False

    level = _get_best_level_for_downsample(tiff_metadata["level_downsamples"], downsample)
    resize_factor = tiff_metadata["level_downsamples"][level] / downsample
    patch_width = int(patch_width * downsample)

    return level, resize_factor, patch_width, True


def _numpy_patch(
    image: SpatialImage, box: list, level: int, resize_factor: float, coordinate_system: str
) -> np.ndarray:
    import cv2

    sdata_patch = bounding_box_query(
        image, ("y", "x"), box[:2][::-1], box[2:][::-1], coordinate_system
    )
    patch = np.array(next(iter(sdata_patch[f"scale{level}"])).transpose("y", "x", "c"))

    if resize_factor != 1:
        dim = (int(patch.shape[0] * resize_factor), int(patch.shape[1] * resize_factor))
        patch = cv2.resize(patch, dim)

    return patch.transpose(2, 0, 1)


def embed_batch(model_name: str, device: str) -> Callable:
    import torch

    import sopa.embedding.models as models

    assert hasattr(
        models, model_name
    ), f"'{model_name}' is not a valid model name under `sopa.embedding.models`. Valid names are: {', '.join(models.__all__)}"

    model: torch.nn.Module = getattr(models, model_name)()
    model.eval().to(device)

    def _(patch: np.ndarray):
        torch_patch = torch.tensor(patch / 255.0, dtype=torch.float32)
        if len(torch_patch.shape) == 3:
            torch_patch = torch_patch.unsqueeze(0)
        with torch.no_grad():
            embedding = model(torch_patch.to(device)).squeeze()
        return embedding.cpu()

    return _, model.output_dim


def embed_wsi_patches(
    sdata: SpatialData,
    model_name: str,
    magnification: int,
    patch_width: int,
    image_key: str | None = None,
    batch_size: int = 32,
    num_workers: int = 1,
    device: str = "cpu",
):
    """Create an image of embedding per patch of a WSI image

    Args:
        sdata: A `SpatialData` object
        model_name: Name of the computer vision model to be used. One of `Resnet50Features`, `HistoSSLFeatures`, or `DINOv2Features`.
        magnification: The target magnification.
        patch_width: Width of the patches for which the embeddings will be computed.
        image_key: Optional image key of the WSI image, unecessary if there is only one image.
        batch_size: Mini-batch size used during inference.
        num_workers: Number of workers used to extract patches.
        device: Device used for the computer vision model.
    """
    image_key = get_key(sdata, "images", image_key)
    image = sdata.images[image_key]
    tiff_metadata = image.attrs["metadata"]
    coordinate_system = get_intrinsic_cs(sdata, image)

    embedder, output_dim = embed_batch(model_name=model_name, device=device)

    level, resize_factor, patch_width, success = _get_extraction_parameters(
        tiff_metadata, magnification, patch_width
    )
    if not success:
        log.error(f"Error retrieving the mpp for {image_key}, skipping tile embedding.")
        return False

    patches = Patches2D(sdata, image_key, patch_width, 0)
    output = np.zeros((output_dim, *patches.shape), dtype=np.float32)

    log.info(f"Computing {len(patches)} embeddings at level {level}")

    for i in tqdm.tqdm(range(0, len(patches), batch_size)):
        patch_boxes = patches[i : i + batch_size]

        get_batches = [
            da.delayed(_numpy_patch)(image, box, level, resize_factor, coordinate_system)
            for box in patch_boxes
        ]
        batch = da.compute(*get_batches, num_workers=num_workers)
        embedding = embedder(np.stack(batch))

        xy = np.array([patches.pair_indices(k) for k in range(i, i + batch_size)]).T
        output[:, xy[1], xy[0]] = embedding.T

    embedding_image = SpatialImage(output, dims=("c", "y", "x"))
    embedding_image = Image2DModel.parse(
        embedding_image,
        transformations={coordinate_system: Scale([patch_width, patch_width], axes=("x", "y"))},
    )
    embedding_image.coords["y"] = patch_width * embedding_image.coords["y"]
    embedding_image.coords["x"] = patch_width * embedding_image.coords["x"]

    sdata.add_image(model_name, embedding_image)

    log.info(f"Tissue segmentation saved in sdata['{model_name}']")<|MERGE_RESOLUTION|>--- conflicted
+++ resolved
@@ -44,15 +44,9 @@
         mppdiff = []
         for mpp in obj2mpp.values():
             mppdiff += [abs(mpp - float(tiff_metadata["properties"].get("tiffslide.mpp-x")))]
-<<<<<<< HEAD
         idx = np.argmin(mppdiff)
         mpp_obj = list(obj2mpp.keys())[idx]
         downsample = mpp_obj / target_magnification
-=======
-        index = np.argmin([abs(mpp - 0.44177416504682804) for mpp in obj2mpp.values()])
-        mpp_obj = list(obj2mpp.keys())[index]
-        downsample = mpp_obj / magnification
->>>>>>> e240fe51
     else:
         return None, None, None, False
 
