--- conflicted
+++ resolved
@@ -31,11 +31,8 @@
     image_key: str | None = None,
     batch_size: int = 32,
     device: str | None = None,
-<<<<<<< HEAD
     data_parallel: bool | list[int] = False,
-=======
     roi_key: str | None = SopaKeys.ROI,
->>>>>>> f177a160
     key_added: str | None = None,
 ) -> str:
     """It creates patches, runs a computer vision model on each patch, and store the embeddings of each all patches as an image. This is mostly useful for WSI images.
@@ -54,11 +51,8 @@
         image_key: Optional image key of the image, unecessary if there is only one image.
         batch_size: Mini-batch size used during inference.
         device: Device used for the computer vision model.
-<<<<<<< HEAD
         data_parallel: If `True`, the model will be run in data parallel mode. If a list of GPUs is provided, the model will be run in data parallel mode on the specified GPUs.
-=======
         roi_key: Optional name of the shapes that needs to touch the patches. Patches that do not touch any shape will be ignored. If `None`, all patches will be used.
->>>>>>> f177a160
         key_added: Optional name of the spatial element that will be added (storing the embeddings).
 
     Returns:
@@ -75,13 +69,8 @@
 
     image = _get_image_for_inference(sdata, image_key)
 
-<<<<<<< HEAD
     infer = Inference(image, model, patch_width, level, magnification, device, data_parallel)
-    patches = Patches2D(sdata, infer.image, infer.patch_width, patch_overlap)
-=======
-    infer = Inference(image, model, patch_width, level, magnification, device)
     patches = Patches2D(sdata, infer.image, infer.patch_width, patch_overlap, roi_key=roi_key)
->>>>>>> f177a160
 
     log.info(f"Processing {len(patches)} patches extracted from level {infer.level}")
 
