--- conflicted
+++ resolved
@@ -20,11 +20,7 @@
     cells_labels: int = False,
     cells_as_circles: int = False,
     nucleus_boundaries: int = False,
-<<<<<<< HEAD
     qv_threshold: int | None = None,
-=======
-    qv_threshold: int = None,
->>>>>>> 59db822d
     **kwargs: int,
 ) -> SpatialData:
     """Read Xenium data as a `SpatialData` object. For more information, refer to [spatialdata-io](https://spatialdata.scverse.org/projects/io/en/latest/generated/spatialdata_io.xenium.html).
@@ -45,11 +41,7 @@
         cells_labels: Whether to read cell labels
         cells_as_circles: Whether to read cells as circles
         nucleus_boundaries: Whether to read nucleus boundaries
-<<<<<<< HEAD
         qv_threshold: Whether to add a "low_quality_transcript" column to transcripts. Transcripts with a QV value below `qv_threshold` will not be used during segmentation.
-=======
-        qv_threshold: Whether to add a "low_quality_transcript" column to transcripts. Rows that are True will not be used during Sopa segmentation.
->>>>>>> 59db822d
         kwargs: Additional keyword arguments passed to `spatialdata_io.xenium
 
     Returns:
@@ -89,7 +81,9 @@
     if "transcripts" in sdata.points:
         sdata.attrs[SopaAttrs.TRANSCRIPTS] = "transcripts"
         if qv_threshold:
-            sdata.points["transcripts"][SopaKeys.LOW_QUALITY_TRANSCRIPT_KEY] = sdata.points["transcripts"].qv < qv_threshold
+            sdata.points["transcripts"][SopaKeys.LOW_QUALITY_TRANSCRIPT_KEY] = (
+                sdata.points["transcripts"].qv < qv_threshold
+            )
 
         if qv_threshold is not None:
             assert "qv" in sdata.points["transcripts"].columns, "QV column not found in `sdata['transcripts']`"
