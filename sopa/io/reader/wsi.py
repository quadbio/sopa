--- conflicted
+++ resolved
@@ -14,11 +14,7 @@
     path: str | Path,
     chunks: str | tuple[int, int, int] = "auto",
     as_image: bool = False,
-<<<<<<< HEAD
-    backend: Literal["tiffslide", "openslide", "slideio"] = "tiffslide",
-=======
     backend: Literal["tiffslide", "openslide", "slideio", "zarr"] = "tiffslide",
->>>>>>> a2b48c9c
 ) -> SpatialData | DataTree:
     """Read a WSI into a `SpatialData` object
 
@@ -125,69 +121,13 @@
 ) -> tuple[str, xarray.Dataset, Any, dict]:
     from ._wsi_reader import get_reader
 
-<<<<<<< HEAD
-        slide = tiffslide.open_slide(path)
-        zarr_store = slide.zarr_group.store
-
-        metadata = {
-            "properties": slide.properties,
-            "dimensions": slide.dimensions,
-            "level_count": slide.level_count,
-            "level_dimensions": slide.level_dimensions,
-            "level_downsamples": slide.level_downsamples,
-        }
-    elif backend == "openslide":
-        import openslide
-=======
     image_name = Path(path).stem
->>>>>>> a2b48c9c
 
     reader = get_reader(backend)(path)
 
-<<<<<<< HEAD
-        slide = openslide.open_slide(path)
-        zarr_store = OpenSlideStore(path).store
-
-        metadata = {
-            "properties": slide.properties,
-            "dimensions": slide.dimensions,
-            "level_count": slide.level_count,
-            "level_dimensions": slide.level_dimensions,
-            "level_downsamples": slide.level_downsamples,
-        }
-    elif backend == "slideio":
-        import slideio
-
-        from ._slideio import SlideIOStore
-
-        slide = slideio.open_slide(path)
-        zarr_store = SlideIOStore(path).store
-        metadata = {
-            "properties": {"slideio.objective-power": slide.get_scene(0).magnification},
-            "dimensions": slide.get_scene(0).size,
-            "level_count": slide.get_scene(0).num_zoom_levels,
-            "level_dimensions": [
-                (
-                    slide.get_scene(0).get_zoom_level_info(i).size.width,
-                    slide.get_scene(0).get_zoom_level_info(i).size.height,
-                )
-                for i in range(slide.get_scene(0).num_zoom_levels)
-            ],
-            "level_downsamples": [
-                1 / slide.get_scene(0).get_zoom_level_info(i).scale for i in range(slide.get_scene(0).num_zoom_levels)
-            ],
-        }
-    else:
-        raise ValueError(f"Invalid {backend:=}. Supported options are 'openslide', 'tiffslide' and slideio")
-=======
     zarr_store = reader.get_zarr_store()
     metadata = reader.get_metadata()
->>>>>>> a2b48c9c
 
-    zarr_img = xarray.open_zarr(zarr_store, consolidated=False, mask_and_scale=False, chunks=None)
+    zarr_img = xarray.open_zarr(zarr_store, consolidated=False, mask_and_scale=False)
 
-<<<<<<< HEAD
-    return image_name, zarr_img, slide, metadata
-=======
-    return image_name, zarr_img, reader, metadata
->>>>>>> a2b48c9c
+    return image_name, zarr_img, reader, metadata