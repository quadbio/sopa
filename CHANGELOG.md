## [2.1.10] - xxxx-xx-xx

### Added
- `proseg` support for Visium HD data (see the related tutorial).
- Bypass spatial join when using only one patch to speed-up `make_transcript_patches` (#362)

### Fixed
<<<<<<< HEAD
- Update `attrs` on disk when updating the latest Sopa boundaries (#363)
=======
- Ensure shapes transformation is always 2D (#359)
>>>>>>> 82cfff83

## [2.1.9] - 2025-11-14

### Fixed
- Fix `assign_transcript_to_cell` when the GeoDataFrame index name is already a column name (#346)
- Xenium v4 aggregation issue due to the presence of `/` in the channel names (#353)
- Ensure low-quality transcripts are not counted during aggregation (#349)

### Changed
- Building Docker images using python 3.12 instead of python 3.10
- Lower the default tolerance during vectorization for more precise shapes (#340)

### Added
- Setting `sopa.settings.simplification_tolerance` to change the default shapely tolerance. For instance, set it to `0.1` for low simplification, or `0` for no simplification (#340)
- Add an argument to load cells_boundaries and cells_table in `sopa.io.merscope` (`False` by default) (#346)
- Do not overwrite the prior shape key in the transcript dataframe (useful if running multiple times `make_transcript_patches`) (#354)

## [2.1.8] - 2025-10-04

Hot fix - pin `pyarrow<22.0.0` (from fix in https://github.com/scverse/spatialdata/pull/1002) as we can't use the latest spatialdata version until we support zarr v3 (#347)

## [2.1.7] - 2025-10-04

### Added
- Pin `zarr<3.0.0` until we fully support it (see #347 for progress on this)
- WSI reader improvements: add slideio backend and faster embedding inference when not saving on disk @stergioc (#218)
- Argument to choose whether to run HVG in `scanpy_preprocess` (`False` by default)

### Fixed
- Ensure the H&E embeddings are deterministic: using `timm` for resnet, and ensure always in eval mode (#218)

### Minor
- CI improvements (#348)

## [2.1.6] - 2025-10-15 (minor release for nf-core)

### Added
- Using `igraph` by default (for Leiden clustering)
- Can provide `raw_data_path` in `sopa explorer write` CLI in case raw data path moved (useful for `nf-core/sopa` on AWS Batch with Xenium data)

### Changed
- In Snakemake, run `scanpy_preprocess` before the explorer rule

## [2.1.5] - 2025-10-11

### Added
- Use the default `proseg` presets if `infer_presets = True` (default) and if not yet provided in the `command_line_suffix`
- Exclude the CosMX control genes from the transcript patches and the aggregation
- Added optional `only_excluded` argument in `count_transcripts` to count the genes that are normally excluded from the counts (#329)

### Fixed
- Ensure that cell expansion with no overlap preserves a polygon output (#318)
- Fixed `proseg` usage on CosMx data (#323)
- Don't perform segmentation on extremely small patches @Marius1311 (#282)
- Fixed incorrect prior cell ID assignment to float dtype instead of int in the CosMx reader when `fov is not None` (#335)
- Do not save the cache column in the transcript patches to allow moving the `.zarr` directory before segmentation

### Broken changes
- The CosMX reader now stores the transcript coordinates in microns instead of pixels, so Baysor/Comseg config needs to be adjusted (#323)

## [2.1.4] - 2025-09-29

### Added
- Visium HD: also store the spatial coordinates of the bins in microns (not just in pixels)
- Added an `--overwrite` option to the `sopa convert` command line (#306)
- Support `python==3.13`
- Add `roi_key` in image/transcript patches to decide which shapes to use for the region of interest (#309)
- Optional command line `sopa scanpy-preprocess` for basic preprocessing (see [Snakemake config example](https://github.com/gustaveroussy/sopa/blob/8aef922412bf765ffb0db94347082554bb063c09/workflow/config/example_commented.yaml#L98))

### Fixed
- Use `csr` matrices instead of `coo` in transcript and bins aggregation to support `anndata>=0.12.0` (#305)
- Fix `ValueError` due to forward slash in morphology marker name @professor-sagittarius (#311)

## [2.1.3] - 2025-08-29

### Added
- Add support for the new proseg version `>=3.0.0`
- Added sopa-comseg Docker image for ComSeg support in `nf-core/sopa`
- Can read CosMx polygons and cell labels (#285)

### Fixed
- Overwrite the `scale` parameter when running baysor and providing both `config` and `scale` parameters (#294)
- Avoid losing prior cell `0` in prior assignment when `unassigned_value != 0`
- Fixed stardist dependencies, as it still doesn't support `numpy>=2.0.0`
- Fixed FOV shift in some CosMx versions (#286)

## [2.1.2] - 2025-08-16

### Added
- Sopa is now also available on 🍏 `nf-core` (still in dev mode) - see [this repo](https://github.com/nf-core/sopa) and the corresponding [usage guide](https://nf-co.re/sopa/usage)
- Added a `sopa:latest-tangram` Docker image for cell-type annotation
- Log a warning in case an annotation level group has multiple parents when running Tangram with multi-level.
- Docs clarifications, e.g., how to use `dataset_id` for Visium HD data, and others improvements.
- Store the cell to bins mapping in `adata.obsm["bins_assignments"]` during bins aggregation (#291)

### Changed
- Minor Snakemake files simplification (e.g., no need to provide the gene column name anymore)

### Fixed
- Preserve cell ids when converting to the explorer. Better interchangeability after filtering cells.
- `sopa --version` faster and returns no warning (prevent it from importing sopa)
- Preserve Xenium region_name and morphology_focus/mip files (via a symlink at the file level) when using `sopa.io.explorer.write`
- Remove warning in `sopa.io.explorer.write` when `mode="+it"` and used before running Sopa (typically, when running the Snakemake or Nextflow pipeline)

## [2.1.1] - 2025-07-16

### Added
- Log a warning in `sopa.io.visium_hd` if the fullres image is too small (potentially a user error)
- Added a `allow_holes` argument to `sopa.segmentation.tissue` to decide whether to keep holes or not
- `correction` argument in `sopa.spatial.mean_distance` to account for the bias related to group proportions (experimental)
- The Docker CI now also pushes the images with the `latest` tag

### Changed
- CosMx reader: use `flip_image=False` by default (#231)

### Fixed
- `_smoothen_cell` returns an empty polygon if the cell can't be smoothened (#279)
- Remove NaN genes before transcript-based segmentation (#283)
- Broken link in the docs @ChristopherBottomsOMRF (#284)
- Added again the command `ps` to all Docker images for Nextflow

## [2.1.0] - 2025-06-27

### Added
- Add `no_overlap` argument in `sopa.aggregate` to avoid cells from overlapping when aggregating the channels/bins
- Map each VisiumHD bin to one unique cell using PCA proximity (see `no_overlap` argument)
- Better documentation for `sopa.io.visium_hd` and a warning if the full res image is not loaded (#254)
- Support `CONCH` for H&E patches inference.
- Support `cellpose>=4.0.0` @lguerard (#252, #264)

### Changed
- Use the `global` coordinate system by default in the remaining readers that were still using the `pixels` coordinate system
- Default to `prior_shapes_key: auto` in all Snakemake config - it will automatically find the right key based on the technology
- To use cellpose with GPU, `gpu=True` must be passed directly as an arg/kwarg instead of inside `cellpose_eval_kwargs`, or via `--gpu` for the CLI, or via adding `gpu: true` to the Snakemake config (under the cellpose section).
- (Internal) use `disk` from `skimage` for opening/closing in `sopa.segmentation.tissue`
- (Internal) refactor `Patches2D` to make it faster when the ROI is complex with 100,000+ shapes

### Fixed
- Fixed report (transcript section) when `adata.X` is not sparse + add spatial count distribution
- Support `x/y_global_mm` for transcripts in the CosMx reader (#274)

### Removed
- Removed the `open-cv` dependency (#239)
- Removed all deprecated functions that were announced to be removed in this version

## [2.0.7] - 2025-05-19

### Added
- `sopa.patches.compute_embeddings` returns `key_added` for conveniency
- Added `sopa.io.bioio` generic reader

### Fixed
- Pin `cellpose<4.0.0` (#252)
- Using bounding boxes center instead of the shape centroids for patches location in `adata.obsm` after using `sopa.patches.compute_embeddings`
- Force sopa version in Docker images CI @Clemsazert (#251)
- CosmX reader fix when only 4 channels are used instead of 5 @professor-sagittarius (#258)

## [2.0.6] - 2025-04-24

### Added
- New Resolve Bioscience reader `sopa.io.molecular_cartography` (#240)
- Adding `roi_key` argument in `sopa.patches.compute_embeddings` to filter the patches by any shapes element (not just the segmented tissue). For instance, keep only the patches behind the cells.
- [Docker images](https://hub.docker.com/r/quentinblampey/sopa) auto build on tag release (#242) @Clemsazert

### Fixed
- When installing the `stardist` extra, force `numpy<2.0.0` (#245)

## [2.0.5] - 2025-04-24

Yanked release (missing dask distributed, cannot install)

## [2.0.4] - 2025-04-08

### Added
- Add `prior_shapes_key="auto"` to automatically detect the prior proprietary segmentation when making transcript patches
- Direct stardist CLI/snakemake support (not just via `generic-staining`)
- Added a snakemake config for Visium HD data (with stardist segmentation)
- Proseg support for Snakemake
- CLI command `sopa --version` to show the version of Sopa

### Fixed
- Fix CosMX reader issues related to the channel names, FOV names, and image flipping (#180, #227, #231)
- Fix `expand_radius_ratio=None` usage for bins aggregation (#226)
- Stardist: use `clip=True` when normalizing images to avoid `-1e20` values

### Changed
- Snakemake pipeline refactoring to better support the increasing number of segmentation tools
- Tangram now has to be installed via `pip install tangram-sc` rather than via the sopa extra

## [2.0.3] - 2025-03-13

### Added
- Experimental support of [proseg](https://github.com/dcjones/proseg) @lguerard (#223) - tutorial coming soon
- Use symlink to Xenium output morphology/transcripts files to avoid duplicating data (#221)
- Run `module load baysor` in Snakemake pipeline if the module is available.

### Fixed
- Use `sdata.path.resolve()` to compute the cache dir (more robust to execution path change)

### Changed
- Using `density_prior = "uniform"` by default for Tangram (#174)
- [`spatialdata_plot`](https://spatialdata.scverse.org/projects/plot/en/latest/index.html) is now a default dependency of Sopa
- Use `prob_thresh=0.2` and `nms_thresh=0.6` by default in `stardist`
- During segmentation, pixels outside of the ROI / tissue use the mean channels value instead of 0 (#222)


## [2.0.2] - 2025-02-21

### Added
- Added H-optimus-0 model for H&E patches embeddings @stergioc (#208)
- Can provide `qv_threshold` argument to the Xenium reader to filter low quality transcripts @callum-jpg (#210)

### Changed
- Storing patches embeddings as an `AnnData` object instead of images (#212) (see [updated tuto](https://gustaveroussy.github.io/sopa/tutorials/he/))

### Fixed
- Right sorting scales for WSI reader with openslide backend @stergioc (#209)
- When a polygon cannot be simplified (for the Xenium Explorer), convert it to a circle (#206)
- `sopa explorer write`: use correct default argument for `table_key` in the CLI (#211)
- Fix Baysor usage on Windows (#185)
- Fix tight patches returning a different number of patches (#214)

## [2.0.1] - 2025-02-10

### Fixed
- Safer check dataframe series is of integer dtype (#179)
- Ensure `feature_key` is converted correctly to a string (#185)
- Fixed the WSI readers @stergioc (#192)
- Fixed `points_key` usage in `sopa.aggregate` (#194)

### Added
- Aggregation and segmentation now exclude non-interesting gene names (e.g., "blank", "unassigned", ...) (#144)
- Can filter low-quality transcript for transcript-based segmentation (#79)
- Possibility to choose the table name for the report (#183)
- Possibility to choose the table name for `sopa.io.explorer.write` (#183)
- Can set all `spatialdata_io.xenium` arguments in `sopa.io.xenium`
- CLI for stardist @jeffquinn-msk (#189)
- Baysor logs if running on one patch, and return the right error code in CLI @jeffquinn-msk (#199)
- Baysor parallelization per patch @Marius1311 (#203)

### Changed
- `sopa.io.write_report` is copying the adata to avoid modifying it (#196)

## [2.0.0] - 2025-01-20

This version introduces many new API features but also some breaking changes; check [our migration guide](https://github.com/gustaveroussy/sopa/discussions/138) to smoothly update your code base.

### Added
- Full Visium HD support (including, notably, bins aggregation)
- Dask parallelization backend for faster segmentation (useful for API users). This can be done via `sopa.settings.parallelization_backend = 'dask'`. More details in the FAQ.
- Support for one-line segmentation, e.g. `sopa.segmentation.cellpose(sdata, ...)` or `sopa.segmentation.baysor(sdata, ...)`. This will implicitly use the selected parallelization backend.
- Spatial elements keys are saved in `sdata.attrs` so that Sopa knows automatically which element should be used in which function. It is still possible to precise `image_key` / `points_key` / `shapes_key` if needed. More details in the FAQ.
- Allows changing the auto-save settings (i.e. decide if spatial elements are saved on-disk automatically or not). This can be done via `sopa.settings.auto_save_on_disk = False`.
- Can recover a failed/stopped segmentation when using the API (and also `force` a segmentation, for Baysor)
- Better cache handling (invisible to API users)
- New tissue segmentation for non-H&E data (`sopa.segmentation.tissue`)
- Full support for `baysor>=0.7.0`
- Added `Stardist` segmentation (mainly used for H&E data)
- Added support for Python 3.12

### Changes
- The `sopa.io.uniform` dataset is now deprecated (use `sopa.io.toy_dataset` instead)
- API: The image patches are now called `sdata["image_patches"]` instead of `sdata["sopa_patches"]`

### Breaking changes
- Drop support for Python 3.9
- API: `sopa.segmentation.Patches2D` is deprecated. Instead, use the functions `sopa.make_image_patches` or `sopa.make_transcript_patches`
- API: Use `sopa.overlay_segmentation` instead of `sopa.segmentation.overlay_segmentation`
- API: The `Aggregator` class has been replaced by a simple function wrapper: `sopa.aggregate`
- API: The annotations methods are moved to the utils. For instance, use `sopa.utils.higher_z_score` instead of `sopa.annotation.higher_z_score`
- CLI: `sopa read` has been renamed `sopa convert` to avoid confusion.
- CLI: during segmentation, use `--cache-dir-name` instead of `--patch-dir`
- Drop support for Python 3.9

### Fixes
- Snakemake path issue on Windows (#64)
- Issues related to incompatible versions of Baysor


## [1.1.6] - 2024-11-29

### Fix
- Support `baysor>=0.7.0` (#125, @lguerard).
  - NB: For Snakemake, please remove the `new_component_*` arguments from the Baysor config.
- Use `DataTree` from `xarray` - use new spatialdata version (#159)

## [1.1.5] - 2024-09-17

### Fix
- Accept `object` dtype for channel names (#114)

### Changed
- Update MACSima reader to read the channel names of the latest file format

## [1.1.4] - 2024-08-21

### Hotfix
- Fixed Baysor issue on MERSCOPE data with the Vizgen prior
- Fix patch-maker issue due to new API temporary implementation


## [1.1.3] - 2024-08-18

### Fix
- Fixed aggregation issue when gene names are `NaN` or `None` (#101)
- Fix Xenium reader for old Xenium data format (#105)

### Added
- Support multipolygons in ROI rasterization
- Added bins aggregation
- Added Visium HD reader (tutorial coming soon)

### Changed
- Import submodules in init (segmentation, io, utils)
- API simplification in progress (new API + tutorial coming soon)

## [1.1.2] - 2024-07-24

### Fix
- Convert intensities values in integer for the `ome_tif` and `aicsimageio` readers
- Fix cellpose `pretrained_model` weights unused (@pakiessling, #90)
- Prevent spillover during image preprocessing before segmentation (@pakiessling, #90)

### Added
- Blur and CLAHE can be disabled by setting the parameter to 0 (@pakiessling, #90)
- Added an optional parameter clahe_kernel_size for skimage.exposure.equalize_adapthist (@pakiessling, #90)
- Check that the image has an integer dtype before segmentation (better error log #92)

## [1.1.1] - 2024-07-05

### Added
- Support Xenium multimodal segmentation as a prior for Baysor (#80)
- For snakemake, you can set a `BAYSOR_EXECUTABLE_PATH` environment variable to indicate the path of the Baysor executable
- Added [ComSeg](https://github.com/fish-quant/ComSeg) segmentation by @tdefa (#76)

### Fix
- Fix Xenium reader issue for recent machine versions (#80)
- Fix type issue (`DataTree` and `DataArray`) related to `spatialdata>=0.2.0` (#85)
- Fix `sjoin` issue related to `geopandas>=1.0.0`

### Changed
- Fully depends on `spatialdata-io` for the MERSCOPE and the Xenium reader
- Use `DataArray` and `DataTree` typing instead of (Multiscale)SpatialImage (as in `spatialdata>=0.2.0`)

## [1.1.0] - 2024-06-11

First post-publication release

### Changed
- Using `rioxarray` as a default backend for MERSCOPE data if installed
- Lower RAM usage for channels aggregation
- Transcript-segmentation API more general (not Baysor-specific)

### Fixed
- Encoding issue while writing the report (#64)

## [1.0.14] - 2024-04-25

### Changed
- Renamed `embed_wsi_patches` to `infer_wsi_patches`
- `infer_wsi_patches` now accepts also callables
- Improves tile gathering speed and decreases overall computation of tile-wise inference

## [1.0.13] - 2024-04-22

### Changed
- Xenium reader now adds channel names, and support more recent versions (#68)
- Renamed `sopa.embedding` into `sopa.patches`, and moved internal files
- Don't recompute `to_multiscale` if the right scales are already used for Xenium Explorer image writing

### Added
- New tutorial on Xenium Explorer interoperability

## [1.0.12] - 2024-05-17

### Fix
- Fix polygon selection when no channel is provided
- Fix CosMX reader for proteins
- Fix FOV column issue for CosMX data (#65)

### Added
- Check the columns of CosMX data to see if the correct export module was used

### Changed
- Ensure categorical variables are used for patches clustering

## [1.0.11] - 2024-04-26

### Added
- Can overlay a custom segmentation (merge boundaries)
- Xenium Explorer selection(s) can be added as shapes in a SpatialData object
- Optionnal OpenSlide backend for WSI data
- New `sopa.io.aicsimageio` reader for special formats (#58)

### Changed
- Rename `Aggregator.update_table` to `Aggregator.compute_table`

## [1.0.10] - 2024-04-08

### Added
- CosMX reader with image stitching (experimental)

### Changed
- Default `min_transcripts` set in snakemake configs
- Minimum number of transcripts per patch set to 4000 (#41)
- Config files refactoring (configs added or renamed)
- Readers refactoring
- Section with error during report are not displayed (instead of throwing an error)

## [1.0.9] - 2024-04-03

### Added:
- Support multiple tables

### Fixed
- Spatial elements not saved when data is not backed

## [1.0.8] - 2024-04-02

Hotfix: resolve issues related to `spatialdata>=1.0.0`

## [1.0.7] - 2024-03-29

### Changed
- Improvements in the CLI and API tutorials
- Sequential segmentation now requires `patchify` to be run independently
- Dependency `spatialdata>=0.1.1`

### Added
- Kwargs can be provided to Cellpose model init

### Fixed
- `set_transformation` issue for image alignment
- Import issue #37 #39

## [1.0.6] - 2024-03-13

### Added
- Spatial join between shapes (`from sdata.spatial import sjoin`)
- H&E tutorial (basic usage)
- New backend for the MERSCOPE reader (requires `rioxarray`, currently experimental, should use less RAM)

### Changed
- Using `MultiscaleSpatialImage` by default for multiplex imaging technologies

### Fixed
- Issue in report creation when channel names are integers

## [1.0.5] - 2024-03-01

### Changed
- Faster image writing for the Xenium Explorer (about x5 speedup)
- Cellpose default model set to `"cyto3"` (new cellpose version)
- Cell GeoDataFrame index consistent with `obs_names`

### Added
- Support for python 3.9 to 3.11 (we still recommend `python==3.10`)
- Support WSI analysis: reader, tissue segmentation, patch embedding (tutorials coming soon)
- Supporting multiple region-of-interest queries
- Can load a custom cellpose model using the `pretrained_model`/`model_type` argument

## [1.0.4] - 2024-02-14

### Fix
- Missing transcript count in cells due to concurrent writing processes (#20)

### Changed
- Explorer images should have a higher contrast (not clipping values anymore)

## [1.0.3] - 2024-02-12

### Breaking changes
- `pixelsize` argument has been renamed to `pixel_size` (the snakemake pipeline is only deprecating it for now)

### Added
- The `phenocycler` reader can now also read `.tif` files (not just `.qptiff`)
- Added missing legend in the HTML report under the "Channels" section (#15)
- The cell area is also stored in the table (in `.obs["area"]`)

### Changed
- The `uniform` toy dataset now has two coordinate systems (better test case)
- Faster table conversion to the Xenium Explorer

### Fixed
- Tight patching more stable with epsilon constant

## [1.0.2] - 2024-01-15

### Fix
- When geometries are `GeometryCollection`, convert them back to Polygons (#11)
- Give `min_area` parameter to the right Baysor function in snakemake

### Added
- API tutorial
- `sopa.spatial` tutorial
- Docstrings for the snakemake pipeline utils
- Show right micron scale in the Xenium Explorer

### Changed
- `sopa.stats` is now called `sopa.spatial`

## [1.0.1] - 2024-01-10

### Added

- Tutorial on CLI usage
- Tutorial on image alignment with the Xenium Explorer
- Multi-step segmentation ([#8](https://github.com/gustaveroussy/sopa/issues/8))
- Tutorial for multi-step segmentation and custom segmentation
- Improved installation guide

### Fix
- CLI issue (missing file) when used without Snakemake

### Change

- Use `.parquet` instead of `.zarr.zip` format to store intermediate boundary polygons

## [1.0.0] - 2023-12-26

### Added

- First official release
- Preprint at https://www.biorxiv.org/content/10.1101/2023.12.22.571863v1<|MERGE_RESOLUTION|>--- conflicted
+++ resolved
@@ -5,11 +5,8 @@
 - Bypass spatial join when using only one patch to speed-up `make_transcript_patches` (#362)
 
 ### Fixed
-<<<<<<< HEAD
 - Update `attrs` on disk when updating the latest Sopa boundaries (#363)
-=======
 - Ensure shapes transformation is always 2D (#359)
->>>>>>> 82cfff83
 
 ## [2.1.9] - 2025-11-14
 
